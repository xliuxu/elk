{{ define "http/response" -}}
    {{/* gotype: entgo.io/ent/entc/gen.Graph */}}
    {{- with extend $ "Package" "http" -}}
        {{ template "header" . }}
    {{ end }}
<<<<<<< HEAD

    {{ range $n := $.Nodes }}
        {{ template "helper/http/response" extend $n "Action" "create" }}
        {{ template "helper/http/response" extend $n "Action" "read" }}
        {{ template "helper/http/response" extend $n "Action" "update" }}
        {{ template "helper/http/response" extend $n "Action" "list" }}
    {{- end }}
{{ end }}

{{ define "helper/http/response" -}}
    {{/* gotype: entgo.io/ent/entc/gen.typeScope */}}
    // Response of a {{ base $.Config.Package }}.{{ $.Name }} {{ $.Scope.Action }} request.
    type {{ $.Name }}{{ $.Scope.Action | pascal }}Response {{ if eq $.Scope.Action "list" }}[]{{ end }}struct {
        {{- template "helper/http/response/fields" $ }}
        {{- range edgesToLoad $.Type $.Scope.Action }}
            {{- template "helper/http/response/edges" . }}
        {{- end }}
    }

    {{- $list := eq $.Scope.Action "list" }}
    func New{{ $.Name }}{{ $.Scope.Action | pascal }}Response(e {{ if $list }}[]{{ end }}*{{ base $.Config.Package }}.{{ $.Name }}) {{ if not $list }}*{{ end }}{{ $.Name }}{{ $.Scope.Action | pascal }}Response {
        {{- $etl := edgesToLoad $.Type $.Scope.Action }}
        {{- if $list }}
            r := make({{ $.Name }}{{ $.Scope.Action | pascal }}Response, len(e))
            for i := range e {
                {{- range $etl }}
                    {{- template "helper/http/response/edges/setter" xextend . "Accessor" "e[i].Edges" "Level" 1 }}
                {{- end }}
                r[i] = struct{
                    {{- template "helper/http/response/fields" $ }}
                    {{- range edgesToLoad $.Type $.Scope.Action }}
                        {{- template "helper/http/response/edges" . }}
                    {{- end }}
                }{
                    {{-
                        template "helper/http/response/fields/setter"
                        extend $
                        "Groups" $.Scope.Groups
                        "Accessor" "e[i]"
                    }}
                    {{- range $etl }}
                        {{ .Edge.StructField }}: {{ .Edge.StructField | lower }}1,
                    {{- end }}
                }
            }
            return r
        {{- else }}
            {{- range $etl }}
                {{- template "helper/http/response/edges/setter" xextend . "Accessor" "e.Edges" "Level" 1 }}
            {{- end }}
            return &{{ $.Name }}{{ $.Scope.Action | pascal }}Response{
                {{-
                    template "helper/http/response/fields/setter"
                    extend $
                    "Groups" $.Scope.Groups
                    "Accessor" "e"
                }}
                {{- range $etl }}
                    {{ .Edge.StructField }}: {{ .Edge.StructField | lower }}1,
=======
    {{ template "helper/http/import" $ }}

    {{- range $n, $v := responseViews $ }}
        type (
            {{ $n }} struct {
                {{- range $f := $v.Fields }}
                    {{ $f.StructField }} {{ if $f.NillableValue }}*{{ end }}{{ $f.Type }}
                    {{- with tagLookup $f.StructTag "json" }} `json:"{{ . }}"{{ end }}`
                {{- end }}
                {{- range $e := $v.Edges }}
                    {{ $e.StructField }} {{ if $e.Unique }}*{{ end }}{{ $e.ViewName }}{{ if not $e.Unique }}s{{ end }}
                    {{- with tagLookup $e.StructTag "json" }} `json:"{{ . }}"{{ end }}`
>>>>>>> 596685f4
                {{- end }}
            }
            {{ $n }}s []*{{ $n }}
        )

        {{- $pkg := base $.Config.Package }}
        func New{{ $n }}(e *{{ $pkg }}.{{ $v.Node.Name }}) *{{ $n }} {
            return &{{ $n }}{
                {{- range $f := $v.Fields }}
                    {{ $f.StructField }}: e.{{ $f.StructField }},
                {{- end }}
                {{- range $e := $v.Edges }}
                    {{ $e.StructField }}: New{{ $e.ViewName }}{{ if not $e.Unique }}s{{ end }}(e.Edges.{{ $e.StructField }}),
                {{- end }}
            }
        }

        func New{{ $n }}s(es []*{{ $pkg }}.{{ $v.Node.Name }}) {{ $n }}s {
            if len(es) == 0 {
                return nil
            }
            r := make({{ $n }}s, len(es))
            for i, e := range es {
                r[i] = New{{ $n }}(e)
            }
            return r
        }
    {{- end }}
{{ end }}<|MERGE_RESOLUTION|>--- conflicted
+++ resolved
@@ -3,67 +3,6 @@
     {{- with extend $ "Package" "http" -}}
         {{ template "header" . }}
     {{ end }}
-<<<<<<< HEAD
-
-    {{ range $n := $.Nodes }}
-        {{ template "helper/http/response" extend $n "Action" "create" }}
-        {{ template "helper/http/response" extend $n "Action" "read" }}
-        {{ template "helper/http/response" extend $n "Action" "update" }}
-        {{ template "helper/http/response" extend $n "Action" "list" }}
-    {{- end }}
-{{ end }}
-
-{{ define "helper/http/response" -}}
-    {{/* gotype: entgo.io/ent/entc/gen.typeScope */}}
-    // Response of a {{ base $.Config.Package }}.{{ $.Name }} {{ $.Scope.Action }} request.
-    type {{ $.Name }}{{ $.Scope.Action | pascal }}Response {{ if eq $.Scope.Action "list" }}[]{{ end }}struct {
-        {{- template "helper/http/response/fields" $ }}
-        {{- range edgesToLoad $.Type $.Scope.Action }}
-            {{- template "helper/http/response/edges" . }}
-        {{- end }}
-    }
-
-    {{- $list := eq $.Scope.Action "list" }}
-    func New{{ $.Name }}{{ $.Scope.Action | pascal }}Response(e {{ if $list }}[]{{ end }}*{{ base $.Config.Package }}.{{ $.Name }}) {{ if not $list }}*{{ end }}{{ $.Name }}{{ $.Scope.Action | pascal }}Response {
-        {{- $etl := edgesToLoad $.Type $.Scope.Action }}
-        {{- if $list }}
-            r := make({{ $.Name }}{{ $.Scope.Action | pascal }}Response, len(e))
-            for i := range e {
-                {{- range $etl }}
-                    {{- template "helper/http/response/edges/setter" xextend . "Accessor" "e[i].Edges" "Level" 1 }}
-                {{- end }}
-                r[i] = struct{
-                    {{- template "helper/http/response/fields" $ }}
-                    {{- range edgesToLoad $.Type $.Scope.Action }}
-                        {{- template "helper/http/response/edges" . }}
-                    {{- end }}
-                }{
-                    {{-
-                        template "helper/http/response/fields/setter"
-                        extend $
-                        "Groups" $.Scope.Groups
-                        "Accessor" "e[i]"
-                    }}
-                    {{- range $etl }}
-                        {{ .Edge.StructField }}: {{ .Edge.StructField | lower }}1,
-                    {{- end }}
-                }
-            }
-            return r
-        {{- else }}
-            {{- range $etl }}
-                {{- template "helper/http/response/edges/setter" xextend . "Accessor" "e.Edges" "Level" 1 }}
-            {{- end }}
-            return &{{ $.Name }}{{ $.Scope.Action | pascal }}Response{
-                {{-
-                    template "helper/http/response/fields/setter"
-                    extend $
-                    "Groups" $.Scope.Groups
-                    "Accessor" "e"
-                }}
-                {{- range $etl }}
-                    {{ .Edge.StructField }}: {{ .Edge.StructField | lower }}1,
-=======
     {{ template "helper/http/import" $ }}
 
     {{- range $n, $v := responseViews $ }}
@@ -76,7 +15,6 @@
                 {{- range $e := $v.Edges }}
                     {{ $e.StructField }} {{ if $e.Unique }}*{{ end }}{{ $e.ViewName }}{{ if not $e.Unique }}s{{ end }}
                     {{- with tagLookup $e.StructTag "json" }} `json:"{{ . }}"{{ end }}`
->>>>>>> 596685f4
                 {{- end }}
             }
             {{ $n }}s []*{{ $n }}
